--- conflicted
+++ resolved
@@ -1,562 +1,378 @@
-<!-- Birdlens_Mobile/app/src/main/res/values-vi/strings.xml -->
-<resources>
-    <string name="app_name">Birdlens</string>
-
-    <!-- General -->
-    <string name="retry">Thử lại</string>
-    <string name="loading">Đang tải…</string>
-    <string name="error_network">Lỗi mạng. Vui lòng thử lại.</string>
-    <string name="error_unknown">Đã xảy ra lỗi không xác định.</string>
-    <string name="back">Quay lại</string>
-    <string name="continue_button">Tiếp tục</string>
-<<<<<<< HEAD
-    <string name="search_something">Tìm kiếm…</string>
-=======
-    <string name="search_something">Tìm kiếm gì đó…</string>
->>>>>>> 1e5bf3d0
-    <string name="see_all">Xem tất cả -</string>
-    <string name="confirm">XÁC NHẬN</string>
-    <string name="buy_now">MUA NGAY</string>
-    <string name="all_selected_count">TẤT CẢ (%d)</string>
-    <string name="initializing">Đang khởi tạo…</string>
-    <string name="error_title">Lỗi</string>
-<<<<<<< HEAD
-
-=======
->>>>>>> 1e5bf3d0
-
-    <!-- Welcome Screen -->
-    <string name="welcome_title">Chào mừng</string>
-    <string name="login">Đăng nhập</string>
-    <string name="i_am_new_user">Tôi là người dùng mới</string>
-
-    <!-- Login Screen -->
-    <string name="log_in_title">ĐĂNG NHẬP</string>
-    <string name="email_placeholder">Email</string>
-    <string name="password_placeholder">Mật khẩu</string>
-    <string name="forgot_password_prompt">Quên mật khẩu?</string>
-    <string name="click_here">Nhấn vào đây</string>
-    <string name="login_error_credentials">Vui lòng nhập email và mật khẩu</string>
-<<<<<<< HEAD
-    <string name="welcome_user">Đã đăng nhập với tên %1$s</string>
-
-    <!-- Register Screen -->
-    <string name="create_account_title">TẠO TÀI KHOẢN</string>
-=======
-    <string name="welcome_user">Đã đăng nhập với tư cách %1$s</string>
-
-    <!-- Register Screen -->
-    <string name="create_account_title">TẠO TÀI KHOẢN CỦA BẠN</string>
->>>>>>> 1e5bf3d0
-    <string name="first_name_placeholder">Tên</string>
-    <string name="last_name_placeholder">Họ</string>
-    <string name="age_placeholder">Tuổi</string>
-    <string name="username_placeholder">Tên người dùng</string>
-    <string name="retype_password_placeholder">Nhập lại mật khẩu</string>
-<<<<<<< HEAD
-    <string name="register_error_all_fields">Vui lòng điền tất cả các trường.</string>
-=======
-    <string name="register_error_all_fields">Tất cả các trường là bắt buộc.</string>
->>>>>>> 1e5bf3d0
-    <string name="register_error_valid_age">Vui lòng nhập tuổi hợp lệ.</string>
-    <string name="register_error_password_min_length">Mật khẩu phải có ít nhất %d ký tự.</string>
-    <string name="register_error_passwords_mismatch">Mật khẩu không khớp.</string>
-    <string name="register_error_username_length">Tên người dùng phải từ 3 đến 20 ký tự.</string>
-    <string name="register_error_invalid_email">Vui lòng nhập địa chỉ email hợp lệ.</string>
-    <string name="register_error_firstname_length">Tên phải từ 3 đến 20 ký tự.</string>
-    <string name="register_error_lastname_length">Họ phải từ 3 đến 20 ký tự.</string>
-    <string name="register_error_age_range">Tuổi phải từ 1 đến 120.</string>
-<<<<<<< HEAD
-
-=======
->>>>>>> 1e5bf3d0
-
-    <!-- Login Success Screen -->
-    <string name="login_successful_title">Đăng nhập thành công</string>
-    <string name="welcome_to_app">Chào mừng đến với BirdLens</string>
-
-    <!-- Bottom Navigation -->
-    <string name="bottom_nav_home">Trang chủ</string>
-    <string name="bottom_nav_community">Cộng đồng</string>
-    <string name="bottom_nav_map">Bản đồ</string>
-    <string name="bottom_nav_premium">Premium</string>
-    <string name="bottom_nav_me">Cá nhân</string>
-    <string name="bottom_nav_marketplace">Chợ</string>
-<<<<<<< HEAD
-    <string name="bottom_nav_tours">Tour</string>
-=======
-    <string name="bottom_nav_tours">Chuyến đi</string>
->>>>>>> 1e5bf3d0
-
-    <!-- Settings Screen -->
-    <string name="settings_title">Cài đặt</string>
-    <string name="settings_account">Tài khoản</string>
-    <string name="settings_notifications">Thông báo</string>
-    <string name="settings_privacy_security">Riêng tư &amp; Bảo mật</string>
-    <string name="settings_help_support">Trợ giúp &amp; Hỗ trợ</string>
-<<<<<<< HEAD
-    <string name="settings_about">Về ứng dụng</string>
-=======
-    <string name="settings_about">Về chúng tôi</string>
->>>>>>> 1e5bf3d0
-    <string name="settings_saved">Đã lưu</string>
-    <string name="settings_liked">Đã thích</string>
-    <string name="settings_logout">ĐĂNG XUẤT</string>
-    <string name="settings_language">Ngôn ngữ</string>
-    <string name="settings_select_language">Chọn ngôn ngữ</string>
-    <string name="language_english">Tiếng Anh</string>
-    <string name="language_vietnamese">Tiếng Việt</string>
-<<<<<<< HEAD
-
-=======
->>>>>>> 1e5bf3d0
-
-    <!-- Account Info Screen -->
-    <string name="account_info_title">Thông tin tài khoản</string>
-    <string name="account_info_username">Tên người dùng</string>
-    <string name="account_info_email">Email</string>
-    <string name="account_info_first_name">Tên</string>
-    <string name="account_info_last_name">Họ</string>
-    <string name="account_info_age">Tuổi</string>
-    <string name="account_info_error_loading">Lỗi: %s</string>
-    <string name="user_avatar_description">Ảnh đại diện</string>
-    <string name="purchase_exbird_subscription">Mua gói ExBird</string>
-<<<<<<< HEAD
-    <string name="manage_subscription">Quản lý gói đăng ký</string>
-    <!-- Tour Screen -->
-    <string name="tour_screen_title_birdlens">BIRDLENS</string>
-    <string name="tour_screen_subtitle_tours">Các chuyến đi</string>
-    <string name="tour_screen_events_of_year">Sự kiện của năm</string>
-    <string name="tour_screen_popular_tour">Tour phổ biến</string>
-    <string name="tour_screen_all_tours">Tất cả tour</string>
-    <string name="tour_image_description">Ảnh tour</string>
-    <string name="popular_tour_image_description">Ảnh tour phổ biến</string>
-
-    <string name="tour_screen_preview_image_small">Ảnh xem trước</string>
-    <string name="tour_screen_preview_image_popular">Ảnh xem trước phổ biến</string>
-
-    <!-- All Events/Tours List Screens -->
-    <string name="all_events_title">Tất cả sự kiện</string>
-    <string name="all_tours_title">Tất cả tour</string>
-=======
-    <string name="manage_subscription">Quản lý gói</string>
-
-    <!-- Tour Screen -->
-    <string name="tour_screen_title_birdlens">BIRDLENS</string>
-    <string name="tour_screen_subtitle_tours">Chuyến đi</string>
-    <string name="tour_screen_events_of_year">Sự kiện trong năm</string>
-    <string name="tour_screen_popular_tour">Chuyến đi nổi bật</string>
-    <string name="tour_screen_all_tours">Tất cả chuyến đi</string>
-    <string name="tour_image_description">Ảnh chuyến đi</string>
-    <string name="popular_tour_image_description">Ảnh chuyến đi nổi bật</string>
-    <string name="tour_screen_preview_image_small">Ảnh xem trước</string>
-    <string name="tour_screen_preview_image_popular">Ảnh xem trước nổi bật</string>
-
-    <!-- All Events/Tours List Screens -->
-    <string name="all_events_title">Tất cả sự kiện</string>
-    <string name="all_tours_title">Tất cả chuyến đi</string>
->>>>>>> 1e5bf3d0
-    <string name="results_found_count">Tìm thấy (%d) kết quả</string>
-    <string name="sort_by">Sắp xếp theo</string>
-    <string name="sort_icon_description">Sắp xếp</string>
-    <string name="preview_image_placeholder">Ảnh xem trước</string>
-<<<<<<< HEAD
-    <string name="tour_type_icon_description">Loại tour</string>
-    <string name="free_rental_badge">MIỄN PHÍ THUÊ</string>
-    <string name="rating_star_description">Sao đánh giá</string>
-    <string name="tour_id_prefix">Tour #%d</string>
-    <!-- Tour Detail Screen Specific -->
-    <string name="tour_detail_preview_pager_image">Xem trước ảnh %d</string>
-    <string name="tour_detail_image_description">Ảnh tour %d</string>
-    <string name="tour_detail_reviews_count">%d Đánh giá</string>
-=======
-    <string name="tour_type_icon_description">Loại chuyến đi</string>
-    <string name="free_rental_badge">MIỄN PHÍ THUÊ</string>
-    <string name="rating_star_description">Sao đánh giá</string>
-    <string name="tour_id_prefix">Chuyến đi #%d</string>
-
-    <!-- Tour Detail Screen Specific -->
-    <string name="tour_detail_preview_pager_image">Ảnh xem trước %d</string>
-    <string name="tour_detail_image_description">Ảnh chuyến đi %d</string>
-    <string name="tour_detail_reviews_count">%d đánh giá</string>
->>>>>>> 1e5bf3d0
-    <string name="tour_detail_price_format">Giá: %s/chuyến</string>
-    <string name="tour_detail_description_label">Mô tả</string>
-    <string name="tour_detail_pick_days_button">Chọn ngày của bạn</string>
-
-    <!-- Pick Days Screen -->
-    <string name="pick_days_title">CHỌN NGÀY CỦA BẠN</string>
-    <string name="purchase_success_dialog_title">Mua thành công</string>
-    <string name="purchase_success_icon_description">Thành công</string>
-    <string name="days_of_week_mon">T2</string>
-    <string name="days_of_week_tue">T3</string>
-    <string name="days_of_week_wed">T4</string>
-    <string name="days_of_week_thu">T5</string>
-    <string name="days_of_week_fri">T6</string>
-    <string name="days_of_week_sat">T7</string>
-    <string name="days_of_week_sun">CN</string>
-<<<<<<< HEAD
-
-
-    <!-- Cart Screen -->
-    <string name="cart_title">GIỎ HÀNG</string>
-    <string name="cart_item_price_format">Giá %s</string>
-    <string name="cart_decrement_quantity">Giảm số lượng</string>
-    <string name="cart_increment_quantity">Tăng số lượng</string>
-=======
-
-    <!-- Cart Screen -->
-    <string name="cart_title">GIỎ HÀNG CỦA BẠN</string>
-    <string name="cart_item_price_format">Giá %s</string>
-    <string name="cart_decrement_quantity">Giảm</string>
-    <string name="cart_increment_quantity">Tăng</string>
->>>>>>> 1e5bf3d0
-    <string name="cart_item_image_preview_placeholder">Ảnh</string>
-    <string name="cart_item_image_preview_placeholder_detail">Ảnh xem trước</string>
-
-    <!-- Community Screen -->
-    <string name="community_title">Cộng đồng</string>
-    <string name="community_search_placeholder">Tìm kiếm bài viết…</string>
-<<<<<<< HEAD
-    <string name="community_user_avatar_description">Ảnh đại diện người dùng</string>
-=======
-    <string name="community_user_avatar_description">Ảnh đại diện</string>
->>>>>>> 1e5bf3d0
-    <string name="community_post_image_description">Ảnh bài viết</string>
-    <string name="community_action_like">Thích</string>
-    <string name="community_action_comment">Bình luận</string>
-    <string name="community_action_share">Chia sẻ</string>
-<<<<<<< HEAD
-
-=======
->>>>>>> 1e5bf3d0
-
-    <!-- Map Screen -->
-    <string name="map_screen_title_birdlens">BIRDLENS</string>
-    <string name="map_error_loading">Không thể tải bản đồ. Hãy đảm bảo Dịch vụ Google Play đã được cập nhật và khóa API hợp lệ.</string>
-    <string name="map_action_bird_locations">Vị trí chim</string>
-    <string name="map_action_bookmarks">Đã lưu</string>
-    <string name="map_action_weather">Thời tiết</string>
-<<<<<<< HEAD
-    <string name="map_action_popular_hotspots">Địa điểm nổi bật</string>
-    <string name="map_action_migration_routes">Tuyến di cư</string>
-    <string name="map_action_show_bird_locations_toast">Hiển thị vị trí chim</string>
-    <string name="map_action_show_bookmarks_toast">Hiển thị đã lưu</string>
-    <string name="map_action_show_weather_toast">Hiển thị thời tiết</string>
-    <string name="map_action_show_hotspots_toast">Hiển thị địa điểm nổi bật</string>
-    <string name="map_action_show_migration_toast">Hiển thị tuyến di cư (Chưa thực hiện)</string>
-    <string name="map_action_home">Về vị trí nhà</string>
-    <string name="map_action_refresh_hotspots">Làm mới địa điểm</string>
-    <string name="map_action_identify_bird">Nhận dạng chim</string>
-    <string name="map_toast_refreshing_hotspots">Đang làm mới các địa điểm…</string>
-    <string name="map_toast_map_not_ready">Bản đồ chưa sẵn sàng hoặc SDK chưa được khởi tạo.</string>
-    <string name="map_toast_poi_clicked">Đã nhấn vào POI: %1$s</string>
-    <string name="map_toast_play_services_unavailable">Dịch vụ Google Play không khả dụng hoặc đã lỗi thời. Chức năng bản đồ có thể bị hạn chế.</string>
-    <string name="map_permission_required_message">Cần có quyền truy cập vị trí để hiển thị vị trí hiện tại của bạn và các tính năng bản đồ liên quan.</string>
-    <string name="map_grant_permissions_button">Cấp quyền</string>
-    <string name="map_permission_denied_rationale">Nếu bạn đã từ chối vĩnh viễn, bạn cần bật quyền trong cài đặt ứng dụng.</string>
-    <string name="map_error_loading_detailed">Không thể tải bản đồ. Hãy đảm bảo Dịch vụ Google Play đã được cập nhật, khóa API hợp lệ và SDK Bản đồ được khởi tạo chính xác.</string>
-=======
-    <string name="map_action_popular_hotspots">Điểm nóng nổi bật</string>
-    <string name="map_action_migration_routes">Đường di cư</string>
-    <string name="map_action_show_bird_locations_toast">Hiển thị vị trí chim</string>
-    <string name="map_action_show_bookmarks_toast">Hiển thị đã lưu</string>
-    <string name="map_action_show_weather_toast">Hiển thị thời tiết</string>
-    <string name="map_action_show_hotspots_toast">Hiển thị điểm nóng</string>
-    <string name="map_action_show_migration_toast">Hiển thị di cư (chưa thực hiện)</string>
-    <string name="map_action_home">Về vị trí nhà</string>
-    <string name="map_action_refresh_hotspots">Làm mới điểm nóng</string>
-    <string name="map_action_identify_bird">Nhận dạng chim</string>
-    <string name="map_toast_refreshing_hotspots">Đang làm mới điểm nóng…</string>
-    <string name="map_toast_map_not_ready">Bản đồ chưa sẵn sàng hoặc SDK chưa được khởi tạo.</string>
-    <string name="map_toast_poi_clicked">Đã nhấn vào POI: %1$s</string>
-    <string name="map_toast_play_services_unavailable">Dịch vụ Google Play không có sẵn hoặc đã lỗi thời. Chức năng bản đồ có thể bị hạn chế.</string>
-    <string name="map_permission_required_message">Cần có quyền truy cập vị trí để hiển thị vị trí hiện tại và các tính năng bản đồ liên quan.</string>
-    <string name="map_grant_permissions_button">Cấp quyền</string>
-    <string name="map_permission_denied_rationale">Nếu bạn đã từ chối vĩnh viễn, bạn cần bật quyền trong cài đặt ứng dụng.</string>
-    <string name="map_error_loading_detailed">Không thể tải bản đồ. Đảm bảo Dịch vụ Google Play được cập nhật, khóa API hợp lệ và SDK Bản đồ được khởi tạo đúng cách.</string>
->>>>>>> 1e5bf3d0
-    <string name="map_marker_snippet_species">Loài: %1$s</string>
-    <string name="map_action_change_map_type">Thay đổi loại bản đồ</string>
-    <string name="map_action_lock_map">Khóa bản đồ</string>
-    <string name="map_action_unlock_map">Mở khóa bản đồ</string>
-    <string name="map_action_show_heatmap">Hiển thị bản đồ nhiệt</string>
-    <string name="map_action_hide_heatmap">Ẩn bản đồ nhiệt</string>
-<<<<<<< HEAD
-    <string name="map_action_bookmark_hotspot">Lưu địa điểm</string>
-    <string name="map_action_unbookmark_hotspot">Bỏ lưu địa điểm</string>
-    <string name="map_sheet_recent_sightings">Lần nhìn thấy gần đây (7 ngày)</string>
-    <string name="map_sheet_total_species">Tổng số loài đã ghi nhận</string>
-    <string name="map_sheet_notable_bird">Ví dụ chim đáng chú ý</string>
-    <string name="map_sheet_view_full_details">Xem chi tiết đầy đủ</string>
-    <string name="map_type_normal">Bình thường</string>
-    <string name="map_type_satellite">Vệ tinh</string>
-    <string name="map_type_hybrid">Kết hợp</string>
-=======
-    <string name="map_action_bookmark_hotspot">Lưu điểm nóng</string>
-    <string name="map_action_unbookmark_hotspot">Bỏ lưu điểm nóng</string>
-    <string name="map_sheet_recent_sightings">Lượt xem gần đây (7 ngày)</string>
-    <string name="map_sheet_total_species">Tổng số loài được ghi nhận</string>
-    <string name="map_sheet_notable_bird">Ví dụ về chim nổi bật</string>
-    <string name="map_sheet_view_full_details">Xem chi tiết đầy đủ</string>
-    <string name="map_type_normal">Bình thường</string>
-    <string name="map_type_satellite">Vệ tinh</string>
-    <string name="map_type_hybrid">Hỗn hợp</string>
->>>>>>> 1e5bf3d0
-    <string name="map_type_terrain">Địa hình</string>
-    <string name="map_sheet_species_list_title">Một số loài đã thấy ở đây</string>
-
-    <!-- Map Screen Search (Local Search) -->
-    <string name="map_search_placeholder">Tìm kiếm loài chim…</string>
-    <string name="map_search_icon_description">Tìm chim</string>
-    <string name="map_search_clear_description">Xóa tìm kiếm</string>
-<<<<<<< HEAD
-    <string name="map_search_error_not_found">Không tìm thấy chim có tên \'%1$s\'. Vui lòng kiểm tra lại chính tả.</string>
-    <string name="map_search_error_no_hotspots">Không tìm thấy quan sát gần đây của \'%1$s\' ở Việt Nam.</string>
-    <string name="map_search_local_finding">Đang tìm kiếm \'%1$s\'…</string>
-    <string name="map_search_ai_finding">Đang tìm vị trí của %1$s…</string>
-
-=======
-    <string name="map_search_error_not_found">Không tìm thấy loài chim có tên \'%1$s\'. Vui lòng kiểm tra chính tả.</string>
-    <string name="map_search_error_no_hotspots">Không tìm thấy quan sát gần đây của \'%1$s\' tại Việt Nam.</string>
-    <string name="map_search_local_finding">Đang tìm \'%1$s\'…</string>
-    <string name="map_search_ai_finding">Đang tìm địa điểm cho %1$s…</string>
->>>>>>> 1e5bf3d0
-
-    <!-- Marketplace Screen -->
-    <string name="marketplace_title_birdlens">BIRDLENS</string>
-    <string name="marketplace_subtitle">Chợ</string>
-<<<<<<< HEAD
-    <string name="marketplace_search_placeholder">Tìm kiếm sản phẩm</string>
-=======
-    <string name="marketplace_search_placeholder">Tìm kiếm gì đó</string>
->>>>>>> 1e5bf3d0
-    <string name="marketplace_section_bird_pictures">Ảnh chim</string>
-    <string name="marketplace_section_categories">Danh mục</string>
-    <string name="marketplace_section_deals">Ưu đãi</string>
-    <string name="marketplace_section_rental_services">Dịch vụ cho thuê</string>
-    <string name="marketplace_preview_image_title">Xem trước: %s</string>
-    <string name="marketplace_preview_image_placeholder">Ảnh</string>
-    <string name="marketplace_preview_deal_placeholder">Xem trước ưu đãi</string>
-
-    <!-- Common Icons Description -->
-    <string name="icon_cart_description">Giỏ hàng</string>
-    <string name="icon_search_description">Tìm kiếm</string>
-
-    <!-- Bird Info Screen -->
-    <string name="bird_info_characteristics_title">Đặc điểm</string>
-<<<<<<< HEAD
-    <string name="bird_info_common_name">Tên thông thường</string>
-=======
-    <string name="bird_info_common_name">Tên thường gọi</string>
->>>>>>> 1e5bf3d0
-    <string name="bird_info_scientific_name">Tên khoa học</string>
-    <string name="bird_info_species_code">Mã loài</string>
-    <string name="bird_info_category">Loại</string>
-    <string name="bird_info_order">Bộ</string>
-<<<<<<< HEAD
-    <string name="bird_info_family_common">Họ (Tên thông thường)</string>
-    <string name="bird_info_family_scientific">Họ (Tên khoa học)</string>
-=======
-    <string name="bird_info_family_common">Họ (thường gọi)</string>
-    <string name="bird_info_family_scientific">Họ (khoa học)</string>
->>>>>>> 1e5bf3d0
-    <string name="bird_info_taxon_order">Thứ tự phân loại</string>
-    <string name="bookmark">Lưu</string>
-    <string name="bird_image_description">Ảnh của %1$s</string>
-    <string name="error_loading_bird_info">Lỗi: %1$s</string>
-
-    <!-- Hotspot Bird List Screen -->
-<<<<<<< HEAD
-    <string name="hotspot_birds_title">Chim tại địa điểm</string>
-    <string name="error_hotspot_id_missing">Lỗi: Thiếu ID địa điểm.</string>
-    <string name="error_species_code_unavailable">Mã loài không có sẵn cho %1$s</string>
-    <string name="hotspot_no_birds_found">Không tìm thấy quan sát chim nào tại địa điểm \'%1$s\'.</string>
-    <string name="bird_status_recent">Gần đây</string>
-    <string name="bird_status_historical">Lịch sử</string>
-    <string name="bird_seen_on">Đã thấy: %1$s</string>
-    <string name="bird_count">Số lượng: %1$d</string>
-
-
-    <!-- Bird Identifier Screen -->
-    <string name="bird_identifier_title">Nhận dạng chim bằng AI</string>
-    <string name="bird_identifier_select_prompt">Chạm để chọn ảnh chim (tùy chọn)</string>
-    <string name="bird_identifier_permission_rationale">Cần quyền đọc ảnh để nhận dạng chim từ ảnh của bạn.</string>
-    <string name="bird_identifier_text_input_placeholder_no_image">Nhập tên chim và câu hỏi...</string>
-    <string name="bird_identifier_text_input_placeholder_with_image">Hỏi về con chim trong ảnh...</string>
-    <string name="bird_identifier_start_conversation">Bắt đầu trò chuyện</string>
-    <string name="bird_identifier_idle_prompt">Chọn một ảnh hoặc nhập tên chim ở trên để bắt đầu.</string>
-    <string name="bird_identifier_try_again">Thử lại</string>
-    <string name="bird_identifier_follow_up_placeholder">Hỏi câu hỏi tiếp theo...</string>
-    <string name="bird_identifier_send_question">Gửi câu hỏi</string>
-    <string name="bird_identifier_error_no_identify">Không thể nhận dạng được loài chim nào. Vui lòng thử ảnh khác.</string>
-    <string name="bird_identifier_error_no_bird_found">Không tìm thấy con chim nào trong ảnh.</string>
-    <string name="bird_identifier_error_no_name_from_question">Không thể xác định loài chim từ câu hỏi của bạn. Vui lòng cụ thể hơn, ví dụ: \'Hãy cho tôi biết về chim Blue Jay\'.</string>
-    <string name="bird_identifier_error_failed_details">Không thể lấy chi tiết cho %1$s.</string>
-    <string name="bird_identifier_error_generic">Đã xảy ra lỗi: %1$s</string>
-    <string name="bird_identifier_error_ask_first">Vui lòng nhận dạng chim trước khi đặt câu hỏi.</string>
-    <string name="bird_identifier_error_no_response">Xin lỗi, tôi không thể tạo phản hồi.</string>
-    <string name="bird_identifier_loading_analyzing">Đang phân tích ảnh...</string>
-    <string name="bird_identifier_loading_fetching_details">Đang lấy chi tiết cho %1$s...</string>
-    <string name="bird_identifier_loading_thinking">Đang suy nghĩ...</string>
-    <string name="bird_identifier_loading_extracting_name">Đang xác định loài chim bạn muốn nói...</string>
-    <string name="bird_identifier_possibilities_title">Có thể là một trong những loài này…</string>
-    <string name="bird_identifier_possibilities_subtitle">Chọn một loài chim để tìm hiểu thêm.</string>
-
-    <!-- Gemini Prompts -->
-    <string name="gemini_prompt_identify_from_image">Nhận dạng con chim trong ảnh này. Vui lòng cung cấp danh sách tối đa 3 loài có thể, với loài có khả năng cao nhất đứng đầu, ngay cả khi bạn tự tin. Nếu không có chim trong ảnh, hãy trả lời \'không có chim\'.</string>
-    <string name="gemini_prompt_extract_name_from_text">Bạn là một nhà điểu học và đa ngôn ngữ chuyên nghiệp. Nhiệm vụ của bạn là trích xuất tên loài chim từ văn bản của người dùng.\n- Nếu tên là cụ thể (ví dụ: \'Blue Jay\', \'Họa mi\'), hãy chỉ trả lời bằng một tên tiếng Anh phổ biến duy nhất đó (ví dụ: \'Blue Jay\', \'Chinese Hwamei\').\n- Nếu tên không rõ ràng (ví dụ: \'sparrow\', \'chim sẻ\'), hãy trả lời bằng một danh sách tối đa 5 loài có khả năng cao bằng tiếng Anh, được phân tách bằng dấu phẩy (ví dụ: \'House Sparrow, Eurasian Tree Sparrow, American Tree Sparrow, Song Sparrow, Chipping Sparrow\').\n- Nếu bạn không thể nhận dạng được một loài chim (ví dụ: văn bản là \'con mèo\' hoặc \'what is the weather?\'), bạn BẮT BUỘC phải trả lời bằng văn bản chính xác: \'Error: No bird name found\'.\n\nVăn bản người dùng: \"%1$s\"</string>
-    <string name="gemini_prompt_initial_question_for_selected_bird">Hãy cho tôi biết về %1$s.</string>
-    <string name="gemini_prompt_initial_question_no_image">Hãy cho tôi biết về loài chim này.</string>
-    <string name="gemini_language_suffix"> Vui lòng trả lời bằng tiếng Anh.</string>
-=======
-    <string name="hotspot_birds_title">Chim tại điểm nóng</string>
-    <string name="error_hotspot_id_missing">Lỗi: ID điểm nóng bị thiếu.</string>
-    <string name="error_species_code_unavailable">Mã loài không có sẵn cho %1$s</string>
-    <string name="hotspot_no_birds_found">Không tìm thấy quan sát chim nào cho điểm nóng \'%1$s\'.</string>
-    <string name="bird_status_recent">Gần đây</string>
-    <string name="bird_status_historical">Lịch sử</string>
-    <string name="bird_seen_on">Thấy vào: %1$s</string>
-    <string name="bird_count">Số lượng: %1$d</string>
-
-    <!-- Bird Identifier Screen -->
-    <string name="bird_identifier_title">Nhận dạng chim bằng AI</string>
-    <string name="bird_identifier_select_prompt">Nhấn để chọn ảnh chim (tùy chọn)</string>
-    <string name="bird_identifier_permission_rationale">Cần có quyền đọc ảnh để nhận dạng chim từ ảnh của bạn.</string>
-    <string name="bird_identifier_text_input_placeholder_no_image">Nhập tên chim và câu hỏi…</string>
-    <string name="bird_identifier_text_input_placeholder_with_image">Hỏi về con chim trong ảnh…</string>
-    <string name="bird_identifier_start_conversation">Bắt đầu trò chuyện</string>
-    <string name="bird_identifier_idle_prompt">Chọn ảnh hoặc nhập tên chim ở trên để bắt đầu.</string>
-    <string name="bird_identifier_try_again">Thử lại</string>
-    <string name="bird_identifier_follow_up_placeholder">Hỏi câu hỏi tiếp theo…</string>
-    <string name="bird_identifier_send_question">Gửi câu hỏi</string>
-    <string name="bird_identifier_error_no_identify">Không thể xác định bất kỳ loài chim có khả năng nào. Vui lòng thử ảnh khác.</string>
-    <string name="bird_identifier_error_no_bird_found">Không tìm thấy con chim nào trong ảnh.</string>
-    <string name="bird_identifier_error_no_name_from_question">Không thể xác định con chim từ câu hỏi của bạn. Vui lòng cụ thể hơn, ví dụ: \'Nói cho tôi biết về chim Sáo\'.</string>
-    <string name="bird_identifier_error_failed_details">Không thể lấy chi tiết cho %1$s.</string>
-    <string name="bird_identifier_error_generic">Đã xảy ra lỗi: %1$s</string>
-    <string name="bird_identifier_error_ask_first">Vui lòng nhận dạng một con chim trước khi đặt câu hỏi.</string>
-    <string name="bird_identifier_error_no_response">Xin lỗi, tôi không thể tạo ra câu trả lời.</string>
-    <string name="bird_identifier_loading_analyzing">Đang phân tích ảnh…</string>
-    <string name="bird_identifier_loading_fetching_details">Đang lấy chi tiết cho %1$s…</string>
-    <string name="bird_identifier_loading_thinking">Đang suy nghĩ…</string>
-    <string name="bird_identifier_loading_extracting_name">Đang tìm hiểu bạn muốn nói về con chim nào…</string>
-    <string name="bird_identifier_possibilities_title">Nó có thể là một trong những loài này…</string>
-    <string name="bird_identifier_possibilities_subtitle">Chọn một con chim để tìm hiểu thêm.</string>
-
-    <!-- Gemini Prompts -->
-    <string name="gemini_prompt_identify_from_image">Nhận dạng con chim trong ảnh này. Nếu bạn rất chắc chắn về một loài, chỉ trả lời bằng tên tiếng Anh thông dụng nhất của loài chim đó. Nếu có thể là một vài loài chim trông giống nhau, trả lời bằng một danh sách tối đa 3 loài có khả năng nhất, được phân tách bằng dấu phẩy. Ví dụ: \'House Sparrow, Eurasian Tree Sparrow, Chipping Sparrow\'. Nếu không có con chim nào trong ảnh, trả lời \'no bird\'.</string>
-    <string name="gemini_prompt_extract_name_from_text">Bạn là một nhà điểu học và đa ngôn ngữ chuyên nghiệp. Nhiệm vụ của bạn là trích xuất tên chim từ văn bản của người dùng.
-- Nếu tên cụ thể (ví dụ: \'Blue Jay\', \'Họa mi\'), chỉ trả lời bằng tên tiếng Anh thông dụng duy nhất đó (ví dụ: \'Blue Jay\', \'Chinese Hwamei\').
-- Nếu tên không rõ ràng (ví dụ: \'sparrow\', \'chim sẻ\'), trả lời bằng một danh sách tối đa 5 loài có khả năng nhất bằng tiếng Anh, được phân tách bằng dấu phẩy (ví dụ: \'House Sparrow, Eurasian Tree Sparrow, American Tree Sparrow, Song Sparrow, Chipping Sparrow\').
-- Nếu bạn không thể nhận dạng được một con chim (ví dụ: văn bản là \'con mèo\' hoặc \'thời tiết thế nào?\'), bạn PHẢI trả lời bằng văn bản chính xác: \'Error: No bird name found\'.
->>>>>>> 1e5bf3d0
-
-Văn bản của người dùng: \"%1$s\"</string>
-    <string name="gemini_prompt_initial_question_no_image">Nói cho tôi biết về loài chim này.</string>
-    <string name="gemini_language_suffix"> Vui lòng trả lời bằng tiếng Việt.</string>
-
-    <!-- admin management-->
-    <string name="admin_manage_subscriptions">Quản lý Gói đăng ký</string>
-    <!-- subscriptions -->
-    <string name="subscription_tier_label">Gói hiện tại</string>
-<<<<<<< HEAD
-    <string name="subscription_tier_standard">Người dùng Tiêu chuẩn</string>
-=======
-    <string name="subscription_tier_standard">Người dùng tiêu chuẩn</string>
->>>>>>> 1e5bf3d0
-    <string name="subscription_tier_unknown">Không xác định</string>
-    <string name="loading_ellipsis">Đang tải…</string>
-    <string name="settings_my_subscription">Gói của tôi</string>
-
-<<<<<<< HEAD
-
-    <string name="map_action_start_compare">Bật chế độ So sánh</string>
-    <string name="map_action_exit_compare">Tắt chế độ So sánh</string>
-    <string name="map_compare_selected_info">Đã chọn để so sánh: %1$d/%2$d</string>
-    <string name="map_compare_clear_selection">Xóa</string>
-    <string name="map_compare_button_text">So sánh (%1$d)</string>
-    <string name="map_compare_toast_min_selection">Chọn ít nhất 2 địa điểm để so sánh.</string>
-    <string name="map_compare_set_target_species">Đặt loài mục tiêu</string>
-    <string name="map_compare_target_species_dialog_title">Đặt loài mục tiêu</string>
-    <string name="map_compare_target_species_placeholder">Nhập tên chim (ví dụ: Chào mào)</string>
-    <string name="map_compare_confirm">Xác nhận</string>
-    <string name="map_compare_cancel">Hủy</string>
-    <string name="hotspot_comparison_title">So sánh địa điểm</string>
-    <string name="hotspot_comparison_metric_all_time_species">Tổng số loài</string>
-    <string name="hotspot_comparison_metric_latest_obs">Lần quan sát cuối</string>
-    <string name="hotspot_comparison_metric_recent_sightings">Quan sát gần đây</string>
-    <string name="hotspot_comparison_metric_target_species">Mục tiêu: %1$s</string>
-    <string name="hotspot_comparison_target_seen_recently">✓ Đã thấy gần đây (%1$s)</string>
-    <string name="hotspot_comparison_target_potential">○ Tiềm năng (đã ghi nhận)</string>
-    <string name="hotspot_comparison_target_not_recorded">✗ Chưa ghi nhận</string>
-    <string name="hotspot_comparison_metric_accessibility">Khả năng tiếp cận</string>
-    <string name="hotspot_comparison_metric_best_time">Thời gian tốt nhất để ghé thăm</string>
-    <string name="hotspot_comparison_no_data">Không có dữ liệu để so sánh. Vui lòng chọn các địa điểm.</string>
-    <string name="hotspot_comparison_select_hotspots">Chọn các địa điểm để so sánh.</string>
-    <string name="hotspot_comparison_error_fetch">Không thể lấy dữ liệu cho tất cả các địa điểm đã chọn.</string>
-    <string name="map_fetch_error_generic">Lỗi lấy dữ liệu: %1$s</string>
-    <string name="map_compare_max_items_toast">Bạn có thể chọn tối đa %1$d địa điểm để so sánh.</string>
-
-
-    <string name="map_search_scope_home">Quê nhà (%1$s)</string>
-    <string name="map_search_scope_current_region">Khu vực bản đồ hiện tại</string>
-    <string name="map_search_scope_global">Toàn cầu (Chế độ xem hiện tại)</string>
-    <string name="map_select_search_scope_title">Chọn phạm vi tìm kiếm loài</string>
-    <string name="map_search_ai_finding_region">Đang tìm vị trí cho %1$s tại %2$s…</string>
-    <string name="map_search_error_no_hotspots_region">Không tìm thấy quan sát gần đây của \'%1$s\' tại %2$s.</string>
-    <string name="settings_change_home_country">Thay đổi quốc gia</string>
-    <string name="dialog_select_home_country">Chọn quốc gia của bạn</string>
-=======
-    <string name="map_action_start_compare">Bắt đầu So sánh</string>
-    <string name="map_action_exit_compare">Thoát chế độ So sánh</string>
-    <string name="map_compare_selected_info">Đã chọn để So sánh: %1$d/%2$d</string>
-    <string name="map_compare_clear_selection">Xóa</string>
-    <string name="map_compare_button_text">So sánh (%1$d)</string>
-    <string name="map_compare_toast_min_selection">Chọn ít nhất 2 điểm nóng để so sánh.</string>
-    <string name="map_compare_set_target_species">Đặt loài mục tiêu</string>
-    <string name="map_compare_target_species_dialog_title">Đặt loài mục tiêu</string>
-    <string name="map_compare_target_species_placeholder">Nhập tên chim (ví dụ: Sáo)</string>
-    <string name="map_compare_confirm">Xác nhận</string>
-    <string name="map_compare_cancel">Hủy</string>
-    <string name="hotspot_comparison_title">So sánh điểm nóng</string>
-    <string name="hotspot_comparison_metric_all_time_species">Tổng số loài</string>
-    <string name="hotspot_comparison_metric_latest_obs">Quan sát gần nhất</string>
-    <string name="hotspot_comparison_metric_recent_sightings">Lượt xem gần đây</string>
-    <string name="hotspot_comparison_metric_target_species">Mục tiêu: %1$s</string>
-    <string name="hotspot_comparison_target_seen_recently">✓ Đã thấy gần đây (%1$s)</string>
-    <string name="hotspot_comparison_target_potential">○ Có khả năng (đã ghi nhận trước đây)</string>
-    <string name="hotspot_comparison_target_not_recorded">✗ Chưa được ghi nhận</string>
-    <string name="hotspot_comparison_metric_accessibility">Khả năng tiếp cận</string>
-    <string name="hotspot_comparison_metric_best_time">Thời gian tốt nhất để tham quan</string>
-    <string name="hotspot_comparison_no_data">Không có dữ liệu để so sánh. Vui lòng chọn điểm nóng.</string>
-    <string name="hotspot_comparison_select_hotspots">Chọn điểm nóng để so sánh.</string>
-    <string name="hotspot_comparison_error_fetch">Không thể lấy dữ liệu cho tất cả các điểm nóng đã chọn.</string>
-    <string name="map_fetch_error_generic">Lỗi lấy dữ liệu: %1$s</string>
-    <string name="map_compare_max_items_toast">Bạn có thể chọn tối đa %1$d điểm nóng để so sánh.</string>
-
-    <string name="map_search_scope_home">Quê nhà của tôi (%1$s)</string>
-    <string name="map_search_scope_current_region">Khu vực bản đồ hiện tại</string>
-    <string name="map_search_scope_global">Toàn cầu (Chế độ xem hiện tại)</string>
-    <string name="map_select_search_scope_title">Chọn phạm vi tìm kiếm loài</string>
-    <string name="map_search_ai_finding_region">Đang tìm địa điểm cho %1$s tại %2$s…</string>
-    <string name="map_search_error_no_hotspots_region">Không tìm thấy quan sát gần đây của \'%1$s\' tại %2$s.</string>
-    <string name="settings_change_home_country">Thay đổi quốc gia mặc định</string>
-    <string name="dialog_select_home_country">Chọn quốc gia mặc định</string>
->>>>>>> 1e5bf3d0
-    <string name="explore_birds_title">Khám phá các loài chim</string>
-
-    <!-- New Map Control Strings -->
-    <string name="map_status_mode">Chế độ: %1$s</string>
-    <string name="map_mode_heatmap">Bản đồ nhiệt</string>
-    <string name="map_mode_clusters">Cụm</string>
-    <string name="map_status_country">Quốc gia: %1$s</string>
-    <string name="map_status_radius">Bán kính: %1$dkm</string>
-    <string name="map_radius_select_prompt">Chọn bán kính:</string>
-    <string name="show_tutorial_content_description">Hiển thị hướng dẫn bản đồ</string>
-<<<<<<< HEAD
- 
-=======
-
->>>>>>> 1e5bf3d0
+<!-- Birdlens_Mobile/app/src/main/res/values-vi/strings.xml -->
+<resources>
+    <string name="app_name">Birdlens</string>
+
+    <!-- General -->
+    <string name="retry">Thử lại</string>
+    <string name="loading">Đang tải…</string>
+    <string name="error_network">Lỗi mạng. Vui lòng thử lại.</string>
+    <string name="error_unknown">Đã xảy ra lỗi không xác định.</string>
+    <string name="back">Quay lại</string>
+    <string name="continue_button">Tiếp tục</string>
+    <string name="search_something">Tìm kiếm gì đó…</string>
+    <string name="see_all">Xem tất cả -</string>
+    <string name="confirm">XÁC NHẬN</string>
+    <string name="buy_now">MUA NGAY</string>
+    <string name="all_selected_count">TẤT CẢ (%d)</string>
+    <string name="initializing">Đang khởi tạo…</string>
+    <string name="error_title">Lỗi</string>
+
+    <!-- Welcome Screen -->
+    <string name="welcome_title">Chào mừng</string>
+    <string name="login">Đăng nhập</string>
+    <string name="i_am_new_user">Tôi là người dùng mới</string>
+
+    <!-- Login Screen -->
+    <string name="log_in_title">ĐĂNG NHẬP</string>
+    <string name="email_placeholder">Email</string>
+    <string name="password_placeholder">Mật khẩu</string>
+    <string name="forgot_password_prompt">Quên mật khẩu?</string>
+    <string name="click_here">Nhấn vào đây</string>
+    <string name="login_error_credentials">Vui lòng nhập email và mật khẩu</string>
+    <string name="welcome_user">Đã đăng nhập với tư cách %1$s</string>
+
+    <!-- Register Screen -->
+    <string name="create_account_title">TẠO TÀI KHOẢN CỦA BẠN</string>
+    <string name="first_name_placeholder">Tên</string>
+    <string name="last_name_placeholder">Họ</string>
+    <string name="age_placeholder">Tuổi</string>
+    <string name="username_placeholder">Tên người dùng</string>
+    <string name="retype_password_placeholder">Nhập lại mật khẩu</string>
+    <string name="register_error_all_fields">Tất cả các trường là bắt buộc.</string>
+    <string name="register_error_valid_age">Vui lòng nhập tuổi hợp lệ.</string>
+    <string name="register_error_password_min_length">Mật khẩu phải có ít nhất %d ký tự.</string>
+    <string name="register_error_passwords_mismatch">Mật khẩu không khớp.</string>
+    <string name="register_error_username_length">Tên người dùng phải từ 3 đến 20 ký tự.</string>
+    <string name="register_error_invalid_email">Vui lòng nhập địa chỉ email hợp lệ.</string>
+    <string name="register_error_firstname_length">Tên phải từ 3 đến 20 ký tự.</string>
+    <string name="register_error_lastname_length">Họ phải từ 3 đến 20 ký tự.</string>
+    <string name="register_error_age_range">Tuổi phải từ 1 đến 120.</string>
+
+    <!-- Login Success Screen -->
+    <string name="login_successful_title">Đăng nhập thành công</string>
+    <string name="welcome_to_app">Chào mừng đến với BirdLens</string>
+
+    <!-- Bottom Navigation -->
+    <string name="bottom_nav_home">Trang chủ</string>
+    <string name="bottom_nav_community">Cộng đồng</string>
+    <string name="bottom_nav_map">Bản đồ</string>
+    <string name="bottom_nav_premium">Premium</string>
+    <string name="bottom_nav_me">Cá nhân</string>
+    <string name="bottom_nav_marketplace">Chợ</string>
+    <string name="bottom_nav_tours">Chuyến đi</string>
+
+    <!-- Settings Screen -->
+    <string name="settings_title">Cài đặt</string>
+    <string name="settings_account">Tài khoản</string>
+    <string name="settings_notifications">Thông báo</string>
+    <string name="settings_privacy_security">Riêng tư &amp; Bảo mật</string>
+    <string name="settings_help_support">Trợ giúp &amp; Hỗ trợ</string>
+    <string name="settings_about">Về chúng tôi</string>
+    <string name="settings_saved">Đã lưu</string>
+    <string name="settings_liked">Đã thích</string>
+    <string name="settings_logout">ĐĂNG XUẤT</string>
+    <string name="settings_language">Ngôn ngữ</string>
+    <string name="settings_select_language">Chọn ngôn ngữ</string>
+    <string name="language_english">Tiếng Anh</string>
+    <string name="language_vietnamese">Tiếng Việt</string>
+
+    <!-- Account Info Screen -->
+    <string name="account_info_title">Thông tin tài khoản</string>
+    <string name="account_info_username">Tên người dùng</string>
+    <string name="account_info_email">Email</string>
+    <string name="account_info_first_name">Tên</string>
+    <string name="account_info_last_name">Họ</string>
+    <string name="account_info_age">Tuổi</string>
+    <string name="account_info_error_loading">Lỗi: %s</string>
+    <string name="user_avatar_description">Ảnh đại diện</string>
+    <string name="purchase_exbird_subscription">Mua gói ExBird</string>
+    <string name="manage_subscription">Quản lý gói đăng ký</string>
+    <!-- Tour Screen -->
+    <string name="tour_screen_title_birdlens">BIRDLENS</string>
+    <string name="tour_screen_subtitle_tours">Các chuyến đi</string>
+    <string name="tour_screen_events_of_year">Sự kiện của năm</string>
+    <string name="tour_screen_popular_tour">Tour phổ biến</string>
+    <string name="tour_screen_all_tours">Tất cả tour</string>
+    <string name="tour_image_description">Ảnh tour</string>
+    <string name="popular_tour_image_description">Ảnh tour phổ biến</string>
+
+    <string name="tour_screen_preview_image_small">Ảnh xem trước</string>
+    <string name="tour_screen_preview_image_popular">Ảnh xem trước phổ biến</string>
+
+    <!-- All Events/Tours List Screens -->
+    <string name="all_events_title">Tất cả sự kiện</string>
+    <string name="all_tours_title">Tất cả tour</string>
+    <string name="manage_subscription">Quản lý gói</string>
+
+    <!-- Tour Screen -->
+    <string name="tour_screen_title_birdlens">BIRDLENS</string>
+    <string name="tour_screen_subtitle_tours">Chuyến đi</string>
+    <string name="tour_screen_events_of_year">Sự kiện trong năm</string>
+    <string name="tour_screen_popular_tour">Chuyến đi nổi bật</string>
+    <string name="tour_screen_all_tours">Tất cả chuyến đi</string>
+    <string name="tour_image_description">Ảnh chuyến đi</string>
+    <string name="popular_tour_image_description">Ảnh chuyến đi nổi bật</string>
+    <string name="tour_screen_preview_image_small">Ảnh xem trước</string>
+    <string name="tour_screen_preview_image_popular">Ảnh xem trước nổi bật</string>
+
+    <!-- All Events/Tours List Screens -->
+    <string name="all_events_title">Tất cả sự kiện</string>
+    <string name="all_tours_title">Tất cả chuyến đi</string>
+    <string name="results_found_count">Tìm thấy (%d) kết quả</string>
+    <string name="sort_by">Sắp xếp theo</string>
+    <string name="sort_icon_description">Sắp xếp</string>
+    <string name="preview_image_placeholder">Ảnh xem trước</string>
+    <string name="tour_type_icon_description">Loại chuyến đi</string>
+    <string name="free_rental_badge">MIỄN PHÍ THUÊ</string>
+    <string name="rating_star_description">Sao đánh giá</string>
+    <string name="tour_id_prefix">Chuyến đi #%d</string>
+
+    <!-- Tour Detail Screen Specific -->
+    <string name="tour_detail_preview_pager_image">Ảnh xem trước %d</string>
+    <string name="tour_detail_image_description">Ảnh chuyến đi %d</string>
+    <string name="tour_detail_reviews_count">%d đánh giá</string>
+    <string name="tour_detail_price_format">Giá: %s/chuyến</string>
+    <string name="tour_detail_description_label">Mô tả</string>
+    <string name="tour_detail_pick_days_button">Chọn ngày của bạn</string>
+
+    <!-- Pick Days Screen -->
+    <string name="pick_days_title">CHỌN NGÀY CỦA BẠN</string>
+    <string name="purchase_success_dialog_title">Mua thành công</string>
+    <string name="purchase_success_icon_description">Thành công</string>
+    <string name="days_of_week_mon">T2</string>
+    <string name="days_of_week_tue">T3</string>
+    <string name="days_of_week_wed">T4</string>
+    <string name="days_of_week_thu">T5</string>
+    <string name="days_of_week_fri">T6</string>
+    <string name="days_of_week_sat">T7</string>
+    <string name="days_of_week_sun">CN</string>
+
+    <!-- Cart Screen -->
+    <string name="cart_title">GIỎ HÀNG CỦA BẠN</string>
+    <string name="cart_item_price_format">Giá %s</string>
+    <string name="cart_decrement_quantity">Giảm</string>
+    <string name="cart_increment_quantity">Tăng</string>
+    <string name="cart_item_image_preview_placeholder">Ảnh</string>
+    <string name="cart_item_image_preview_placeholder_detail">Ảnh xem trước</string>
+
+    <!-- Community Screen -->
+    <string name="community_title">Cộng đồng</string>
+    <string name="community_search_placeholder">Tìm kiếm bài viết…</string>
+    <string name="community_user_avatar_description">Ảnh đại diện</string>
+    <string name="community_post_image_description">Ảnh bài viết</string>
+    <string name="community_action_like">Thích</string>
+    <string name="community_action_comment">Bình luận</string>
+    <string name="community_action_share">Chia sẻ</string>
+
+    <!-- Map Screen -->
+    <string name="map_screen_title_birdlens">BIRDLENS</string>
+    <string name="map_error_loading">Không thể tải bản đồ. Hãy đảm bảo Dịch vụ Google Play đã được cập nhật và khóa API hợp lệ.</string>
+    <string name="map_action_bird_locations">Vị trí chim</string>
+    <string name="map_action_bookmarks">Đã lưu</string>
+    <string name="map_action_weather">Thời tiết</string>
+    <string name="map_action_popular_hotspots">Điểm nóng nổi bật</string>
+    <string name="map_action_migration_routes">Đường di cư</string>
+    <string name="map_action_show_bird_locations_toast">Hiển thị vị trí chim</string>
+    <string name="map_action_show_bookmarks_toast">Hiển thị đã lưu</string>
+    <string name="map_action_show_weather_toast">Hiển thị thời tiết</string>
+    <string name="map_action_show_hotspots_toast">Hiển thị điểm nóng</string>
+    <string name="map_action_show_migration_toast">Hiển thị di cư (chưa thực hiện)</string>
+    <string name="map_action_home">Về vị trí nhà</string>
+    <string name="map_action_refresh_hotspots">Làm mới điểm nóng</string>
+    <string name="map_action_identify_bird">Nhận dạng chim</string>
+    <string name="map_toast_refreshing_hotspots">Đang làm mới điểm nóng…</string>
+    <string name="map_toast_map_not_ready">Bản đồ chưa sẵn sàng hoặc SDK chưa được khởi tạo.</string>
+    <string name="map_toast_poi_clicked">Đã nhấn vào POI: %1$s</string>
+    <string name="map_toast_play_services_unavailable">Dịch vụ Google Play không có sẵn hoặc đã lỗi thời. Chức năng bản đồ có thể bị hạn chế.</string>
+    <string name="map_permission_required_message">Cần có quyền truy cập vị trí để hiển thị vị trí hiện tại và các tính năng bản đồ liên quan.</string>
+    <string name="map_grant_permissions_button">Cấp quyền</string>
+    <string name="map_permission_denied_rationale">Nếu bạn đã từ chối vĩnh viễn, bạn cần bật quyền trong cài đặt ứng dụng.</string>
+    <string name="map_error_loading_detailed">Không thể tải bản đồ. Đảm bảo Dịch vụ Google Play được cập nhật, khóa API hợp lệ và SDK Bản đồ được khởi tạo đúng cách.</string>
+    <string name="map_marker_snippet_species">Loài: %1$s</string>
+    <string name="map_action_change_map_type">Thay đổi loại bản đồ</string>
+    <string name="map_action_lock_map">Khóa bản đồ</string>
+    <string name="map_action_unlock_map">Mở khóa bản đồ</string>
+    <string name="map_action_show_heatmap">Hiển thị bản đồ nhiệt</string>
+    <string name="map_action_hide_heatmap">Ẩn bản đồ nhiệt</string>
+    <string name="map_action_bookmark_hotspot">Lưu điểm nóng</string>
+    <string name="map_action_unbookmark_hotspot">Bỏ lưu điểm nóng</string>
+    <string name="map_sheet_recent_sightings">Lượt xem gần đây (7 ngày)</string>
+    <string name="map_sheet_total_species">Tổng số loài được ghi nhận</string>
+    <string name="map_sheet_notable_bird">Ví dụ về chim nổi bật</string>
+    <string name="map_sheet_view_full_details">Xem chi tiết đầy đủ</string>
+    <string name="map_type_normal">Bình thường</string>
+    <string name="map_type_satellite">Vệ tinh</string>
+    <string name="map_type_hybrid">Hỗn hợp</string>
+    <string name="map_type_terrain">Địa hình</string>
+    <string name="map_sheet_species_list_title">Một số loài đã thấy ở đây</string>
+
+    <!-- Map Screen Search (Local Search) -->
+    <string name="map_search_placeholder">Tìm kiếm loài chim…</string>
+    <string name="map_search_icon_description">Tìm chim</string>
+    <string name="map_search_clear_description">Xóa tìm kiếm</string>
+    <string name="map_search_error_not_found">Không tìm thấy loài chim có tên \'%1$s\'. Vui lòng kiểm tra chính tả.</string>
+    <string name="map_search_error_no_hotspots">Không tìm thấy quan sát gần đây của \'%1$s\' tại Việt Nam.</string>
+    <string name="map_search_local_finding">Đang tìm \'%1$s\'…</string>
+    <string name="map_search_ai_finding">Đang tìm địa điểm cho %1$s…</string>
+
+    <!-- Marketplace Screen -->
+    <string name="marketplace_title_birdlens">BIRDLENS</string>
+    <string name="marketplace_subtitle">Chợ</string>
+    <string name="marketplace_search_placeholder">Tìm kiếm gì đó</string>
+    <string name="marketplace_section_bird_pictures">Ảnh chim</string>
+    <string name="marketplace_section_categories">Danh mục</string>
+    <string name="marketplace_section_deals">Ưu đãi</string>
+    <string name="marketplace_section_rental_services">Dịch vụ cho thuê</string>
+    <string name="marketplace_preview_image_title">Xem trước: %s</string>
+    <string name="marketplace_preview_image_placeholder">Ảnh</string>
+    <string name="marketplace_preview_deal_placeholder">Xem trước ưu đãi</string>
+
+    <!-- Common Icons Description -->
+    <string name="icon_cart_description">Giỏ hàng</string>
+    <string name="icon_search_description">Tìm kiếm</string>
+
+    <!-- Bird Info Screen -->
+    <string name="bird_info_characteristics_title">Đặc điểm</string>
+    <string name="bird_info_common_name">Tên thường gọi</string>
+    <string name="bird_info_scientific_name">Tên khoa học</string>
+    <string name="bird_info_species_code">Mã loài</string>
+    <string name="bird_info_category">Loại</string>
+    <string name="bird_info_order">Bộ</string>
+    <string name="bird_info_family_common">Họ (thường gọi)</string>
+    <string name="bird_info_family_scientific">Họ (khoa học)</string>
+    <string name="bird_info_taxon_order">Thứ tự phân loại</string>
+    <string name="bookmark">Lưu</string>
+    <string name="bird_image_description">Ảnh của %1$s</string>
+    <string name="error_loading_bird_info">Lỗi: %1$s</string>
+
+    <!-- Hotspot Bird List Screen -->
+    <string name="hotspot_birds_title">Chim tại địa điểm</string>
+    <string name="error_hotspot_id_missing">Lỗi: Thiếu ID địa điểm.</string>
+    <string name="error_species_code_unavailable">Mã loài không có sẵn cho %1$s</string>
+    <string name="hotspot_no_birds_found">Không tìm thấy quan sát chim nào tại địa điểm \'%1$s\'.</string>
+    <string name="bird_status_recent">Gần đây</string>
+    <string name="bird_status_historical">Lịch sử</string>
+    <string name="bird_seen_on">Đã thấy: %1$s</string>
+    <string name="bird_count">Số lượng: %1$d</string>
+
+
+    <!-- Bird Identifier Screen -->
+    <string name="bird_identifier_title">Nhận dạng chim bằng AI</string>
+    <string name="bird_identifier_select_prompt">Chạm để chọn ảnh chim (tùy chọn)</string>
+    <string name="bird_identifier_permission_rationale">Cần quyền đọc ảnh để nhận dạng chim từ ảnh của bạn.</string>
+    <string name="bird_identifier_text_input_placeholder_no_image">Nhập tên chim và câu hỏi...</string>
+    <string name="bird_identifier_text_input_placeholder_with_image">Hỏi về con chim trong ảnh...</string>
+    <string name="bird_identifier_start_conversation">Bắt đầu trò chuyện</string>
+    <string name="bird_identifier_idle_prompt">Chọn một ảnh hoặc nhập tên chim ở trên để bắt đầu.</string>
+    <string name="bird_identifier_try_again">Thử lại</string>
+    <string name="bird_identifier_follow_up_placeholder">Hỏi câu hỏi tiếp theo...</string>
+    <string name="bird_identifier_send_question">Gửi câu hỏi</string>
+    <string name="bird_identifier_error_no_identify">Không thể nhận dạng được loài chim nào. Vui lòng thử ảnh khác.</string>
+    <string name="bird_identifier_error_no_bird_found">Không tìm thấy con chim nào trong ảnh.</string>
+    <string name="bird_identifier_error_no_name_from_question">Không thể xác định loài chim từ câu hỏi của bạn. Vui lòng cụ thể hơn, ví dụ: \'Hãy cho tôi biết về chim Blue Jay\'.</string>
+    <string name="bird_identifier_error_failed_details">Không thể lấy chi tiết cho %1$s.</string>
+    <string name="bird_identifier_error_generic">Đã xảy ra lỗi: %1$s</string>
+    <string name="bird_identifier_error_ask_first">Vui lòng nhận dạng chim trước khi đặt câu hỏi.</string>
+    <string name="bird_identifier_error_no_response">Xin lỗi, tôi không thể tạo phản hồi.</string>
+    <string name="bird_identifier_loading_analyzing">Đang phân tích ảnh...</string>
+    <string name="bird_identifier_loading_fetching_details">Đang lấy chi tiết cho %1$s...</string>
+    <string name="bird_identifier_loading_thinking">Đang suy nghĩ...</string>
+    <string name="bird_identifier_loading_extracting_name">Đang xác định loài chim bạn muốn nói...</string>
+    <string name="bird_identifier_possibilities_title">Có thể là một trong những loài này…</string>
+    <string name="bird_identifier_possibilities_subtitle">Chọn một loài chim để tìm hiểu thêm.</string>
+
+    <!-- Gemini Prompts -->
+    <string name="gemini_prompt_identify_from_image">Nhận dạng con chim trong ảnh này. Vui lòng cung cấp danh sách tối đa 3 loài có thể, với loài có khả năng cao nhất đứng đầu, ngay cả khi bạn tự tin. Nếu không có chim trong ảnh, hãy trả lời \'không có chim\'.</string>
+    <string name="gemini_prompt_extract_name_from_text">Bạn là một nhà điểu học và đa ngôn ngữ chuyên nghiệp. Nhiệm vụ của bạn là trích xuất tên loài chim từ văn bản của người dùng.\n- Nếu tên là cụ thể (ví dụ: \'Blue Jay\', \'Họa mi\'), hãy chỉ trả lời bằng một tên tiếng Anh phổ biến duy nhất đó (ví dụ: \'Blue Jay\', \'Chinese Hwamei\').\n- Nếu tên không rõ ràng (ví dụ: \'sparrow\', \'chim sẻ\'), hãy trả lời bằng một danh sách tối đa 5 loài có khả năng cao bằng tiếng Anh, được phân tách bằng dấu phẩy (ví dụ: \'House Sparrow, Eurasian Tree Sparrow, American Tree Sparrow, Song Sparrow, Chipping Sparrow\').\n- Nếu bạn không thể nhận dạng được một loài chim (ví dụ: văn bản là \'con mèo\' hoặc \'what is the weather?\'), bạn BẮT BUỘC phải trả lời bằng văn bản chính xác: \'Error: No bird name found\'.\n\nVăn bản người dùng: \"%1$s\"</string>
+    <string name="gemini_prompt_initial_question_for_selected_bird">Hãy cho tôi biết về %1$s.</string>
+    <string name="gemini_prompt_initial_question_no_image">Hãy cho tôi biết về loài chim này.</string>
+    <string name="gemini_language_suffix"> Vui lòng trả lời bằng tiếng Anh.</string>
+
+Văn bản của người dùng: \"%1$s\"</string>
+    <string name="gemini_prompt_initial_question_no_image">Nói cho tôi biết về loài chim này.</string>
+    <string name="gemini_language_suffix"> Vui lòng trả lời bằng tiếng Việt.</string>
+
+    <!-- admin management-->
+    <string name="admin_manage_subscriptions">Quản lý Gói đăng ký</string>
+    <!-- subscriptions -->
+    <string name="subscription_tier_label">Gói hiện tại</string>
+    <string name="subscription_tier_standard">Người dùng tiêu chuẩn</string>
+    <string name="subscription_tier_unknown">Không xác định</string>
+    <string name="loading_ellipsis">Đang tải…</string>
+    <string name="settings_my_subscription">Gói của tôi</string>
+
+    <string name="map_action_start_compare">Bắt đầu So sánh</string>
+    <string name="map_action_exit_compare">Thoát chế độ So sánh</string>
+    <string name="map_compare_selected_info">Đã chọn để So sánh: %1$d/%2$d</string>
+    <string name="map_compare_clear_selection">Xóa</string>
+    <string name="map_compare_button_text">So sánh (%1$d)</string>
+    <string name="map_compare_toast_min_selection">Chọn ít nhất 2 điểm nóng để so sánh.</string>
+    <string name="map_compare_set_target_species">Đặt loài mục tiêu</string>
+    <string name="map_compare_target_species_dialog_title">Đặt loài mục tiêu</string>
+    <string name="map_compare_target_species_placeholder">Nhập tên chim (ví dụ: Sáo)</string>
+    <string name="map_compare_confirm">Xác nhận</string>
+    <string name="map_compare_cancel">Hủy</string>
+    <string name="hotspot_comparison_title">So sánh điểm nóng</string>
+    <string name="hotspot_comparison_metric_all_time_species">Tổng số loài</string>
+    <string name="hotspot_comparison_metric_latest_obs">Quan sát gần nhất</string>
+    <string name="hotspot_comparison_metric_recent_sightings">Lượt xem gần đây</string>
+    <string name="hotspot_comparison_metric_target_species">Mục tiêu: %1$s</string>
+    <string name="hotspot_comparison_target_seen_recently">✓ Đã thấy gần đây (%1$s)</string>
+    <string name="hotspot_comparison_target_potential">○ Có khả năng (đã ghi nhận trước đây)</string>
+    <string name="hotspot_comparison_target_not_recorded">✗ Chưa được ghi nhận</string>
+    <string name="hotspot_comparison_metric_accessibility">Khả năng tiếp cận</string>
+    <string name="hotspot_comparison_metric_best_time">Thời gian tốt nhất để tham quan</string>
+    <string name="hotspot_comparison_no_data">Không có dữ liệu để so sánh. Vui lòng chọn điểm nóng.</string>
+    <string name="hotspot_comparison_select_hotspots">Chọn điểm nóng để so sánh.</string>
+    <string name="hotspot_comparison_error_fetch">Không thể lấy dữ liệu cho tất cả các điểm nóng đã chọn.</string>
+    <string name="map_fetch_error_generic">Lỗi lấy dữ liệu: %1$s</string>
+    <string name="map_compare_max_items_toast">Bạn có thể chọn tối đa %1$d điểm nóng để so sánh.</string>
+
+    <string name="map_action_start_compare">Bật chế độ So sánh</string>
+    <string name="map_action_exit_compare">Tắt chế độ So sánh</string>
+    <string name="map_compare_selected_info">Đã chọn để so sánh: %1$d/%2$d</string>
+    <string name="map_compare_clear_selection">Xóa</string>
+    <string name="map_compare_button_text">So sánh (%1$d)</string>
+    <string name="map_compare_toast_min_selection">Chọn ít nhất 2 địa điểm để so sánh.</string>
+    <string name="map_compare_set_target_species">Đặt loài mục tiêu</string>
+    <string name="map_compare_target_species_dialog_title">Đặt loài mục tiêu</string>
+    <string name="map_compare_target_species_placeholder">Nhập tên chim (ví dụ: Chào mào)</string>
+    <string name="map_compare_confirm">Xác nhận</string>
+    <string name="map_compare_cancel">Hủy</string>
+    <string name="hotspot_comparison_title">So sánh địa điểm</string>
+    <string name="hotspot_comparison_metric_all_time_species">Tổng số loài</string>
+    <string name="hotspot_comparison_metric_latest_obs">Lần quan sát cuối</string>
+    <string name="hotspot_comparison_metric_recent_sightings">Quan sát gần đây</string>
+    <string name="hotspot_comparison_metric_target_species">Mục tiêu: %1$s</string>
+    <string name="hotspot_comparison_target_seen_recently">✓ Đã thấy gần đây (%1$s)</string>
+    <string name="hotspot_comparison_target_potential">○ Tiềm năng (đã ghi nhận)</string>
+    <string name="hotspot_comparison_target_not_recorded">✗ Chưa ghi nhận</string>
+    <string name="hotspot_comparison_metric_accessibility">Khả năng tiếp cận</string>
+    <string name="hotspot_comparison_metric_best_time">Thời gian tốt nhất để ghé thăm</string>
+    <string name="hotspot_comparison_no_data">Không có dữ liệu để so sánh. Vui lòng chọn các địa điểm.</string>
+    <string name="hotspot_comparison_select_hotspots">Chọn các địa điểm để so sánh.</string>
+    <string name="hotspot_comparison_error_fetch">Không thể lấy dữ liệu cho tất cả các địa điểm đã chọn.</string>
+    <string name="map_fetch_error_generic">Lỗi lấy dữ liệu: %1$s</string>
+    <string name="map_compare_max_items_toast">Bạn có thể chọn tối đa %1$d địa điểm để so sánh.</string>
+
+
+    <string name="map_search_scope_home">Quê nhà (%1$s)</string>
+    <string name="map_search_scope_current_region">Khu vực bản đồ hiện tại</string>
+    <string name="map_search_scope_global">Toàn cầu (Chế độ xem hiện tại)</string>
+    <string name="map_select_search_scope_title">Chọn phạm vi tìm kiếm loài</string>
+    <string name="map_search_ai_finding_region">Đang tìm vị trí cho %1$s tại %2$s…</string>
+    <string name="map_search_error_no_hotspots_region">Không tìm thấy quan sát gần đây của \'%1$s\' tại %2$s.</string>
+    <string name="settings_change_home_country">Thay đổi quốc gia</string>
+    <string name="dialog_select_home_country">Chọn quốc gia của bạn</string>
+    <string name="explore_birds_title">Khám phá các loài chim</string>
+
+    <!-- New Map Control Strings -->
+    <string name="map_status_mode">Chế độ: %1$s</string>
+    <string name="map_mode_heatmap">Bản đồ nhiệt</string>
+    <string name="map_mode_clusters">Cụm</string>
+    <string name="map_status_country">Quốc gia: %1$s</string>
+    <string name="map_status_radius">Bán kính: %1$dkm</string>
+    <string name="map_radius_select_prompt">Chọn bán kính:</string>
+    <string name="show_tutorial_content_description">Hiển thị hướng dẫn bản đồ</string>
+ 
 </resources>