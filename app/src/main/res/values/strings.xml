--- conflicted
+++ resolved
@@ -1,268 +1,264 @@
-<<<<<<< HEAD
-<!-- // app/src/main/res/values/strings.xml -->
-=======
-<!-- EXE201/app/src/main/res/values/strings.xml -->
->>>>>>> 413aea64
-<resources>
-    <string name="app_name">Birdlens</string>
-
-    <!-- General -->
-    <string name="retry">Retry</string>
-    <string name="loading">Loading…</string>
-    <string name="error_network">Network error. Please try again.</string>
-    <string name="error_unknown">An unknown error occurred.</string>
-    <string name="back">Back</string>
-    <string name="continue_button">Continue</string>
-    <string name="search_something">Search something…</string>
-    <string name="see_all">See all -></string>
-    <string name="confirm">CONFIRM</string>
-    <string name="buy_now">BUY NOW</string>
-    <string name="all_selected_count">ALL (%d)</string> <!-- %d for count -->
-    <string name="initializing">Initializing…</string>
-    <string name="error_title">Error</string>
-
-
-    <!-- Welcome Screen -->
-    <string name="welcome_title">Welcome</string>
-    <string name="login">Login</string>
-    <string name="i_am_new_user">I am a new user</string>
-
-    <!-- Login Screen -->
-    <string name="log_in_title">LOG IN</string>
-    <string name="email_placeholder">Email</string>
-    <string name="password_placeholder">Password</string>
-    <string name="forgot_password_prompt">Forget your password?</string>
-    <string name="click_here">Click here</string>
-    <string name="login_error_credentials">Please enter email and password</string>
-
-    <!-- Register Screen -->
-    <string name="create_account_title">CREATE YOUR ACCOUNT</string>
-    <string name="first_name_placeholder">First Name</string>
-    <string name="last_name_placeholder">Last Name</string>
-    <string name="age_placeholder">Age</string>
-    <string name="username_placeholder">Username</string>
-    <string name="retype_password_placeholder">Retype password</string>
-    <string name="register_error_all_fields">All fields are required.</string>
-    <string name="register_error_valid_age">Please enter a valid age.</string>
-    <string name="register_error_password_min_length">Password must be at least %d characters.</string> <!-- %d for length -->
-    <string name="register_error_passwords_mismatch">Passwords do not match.</string>
-    <string name="register_error_username_length">Username must be between 3 and 20 characters.</string>
-    <string name="register_error_invalid_email">Please enter a valid email address.</string>
-    <string name="register_error_firstname_length">First name must be between 3 and 20 characters.</string>
-    <string name="register_error_lastname_length">Last name must be between 3 and 20 characters.</string>
-    <string name="register_error_age_range">Age must be between 1 and 120.</string>
-
-
-    <!-- Login Success Screen -->
-    <string name="login_successful_title">Login Successful</string>
-    <string name="welcome_to_app">Welcome to BirdLens</string>
-
-    <!-- Bottom Navigation -->
-    <string name="bottom_nav_settings">Settings</string>
-    <string name="bottom_nav_community">Community</string>
-    <string name="bottom_nav_map">Map</string>
-    <string name="bottom_nav_marketplace">Marketplace</string>
-    <string name="bottom_nav_tours">Tours</string>
-
-    <!-- Settings Screen -->
-    <string name="settings_title">Settings</string>
-    <string name="settings_account">Account</string>
-    <string name="settings_notifications">Notifications</string>
-    <string name="settings_privacy_security">Privacy &amp; Security</string>
-    <string name="settings_help_support">Help &amp; Support</string>
-    <string name="settings_about">About</string>
-    <string name="settings_saved">Saved</string>
-    <string name="settings_liked">Liked</string>
-    <string name="settings_logout">LOG OUT</string>
-    <string name="settings_language">Language</string>
-    <string name="settings_select_language">Select Language</string>
-    <string name="language_english">English</string>
-    <string name="language_vietnamese">Vietnamese</string>
-
-    <!-- Account Info Screen -->
-    <string name="account_info_title">Account Information</string>
-    <string name="account_info_username">Username</string>
-    <string name="account_info_email">Email</string>
-    <string name="account_info_first_name">First Name</string>
-    <string name="account_info_last_name">Last Name</string>
-    <string name="account_info_age">Age</string>
-    <string name="account_info_error_loading">Error: %s</string> <!-- %s for error message -->
-    <string name="user_avatar_description">User Avatar</string>
-
-    <!-- Tour Screen -->
-    <string name="tour_screen_title_birdlens">BIRDLENS</string>
-    <string name="tour_screen_subtitle_tours">Tours</string>
-    <string name="tour_screen_events_of_year">Events of the year</string>
-    <string name="tour_screen_popular_tour">Popular Tour</string>
-    <string name="tour_screen_all_tours">All Tours</string>
-    <string name="tour_image_description">Tour image</string>
-    <string name="popular_tour_image_description">Popular tour image</string>
-
-    <string name="tour_screen_preview_image_small">Preview Img</string>
-    <string name="tour_screen_preview_image_popular">Preview Popular Img</string>
-
-    <!-- All Events/Tours List Screens -->
-    <string name="all_events_title">All Events</string>
-    <string name="all_tours_title">All Tours</string>
-    <string name="results_found_count">Result found (%d)</string> <!-- %d for count -->
-    <string name="sort_by">Sort By</string>
-    <string name="sort_icon_description">Sort</string>
-    <string name="preview_image_placeholder">Preview Image</string>
-    <string name="tour_type_icon_description">Tour Type</string>
-    <string name="free_rental_badge">FREE RENTAL</string>
-    <string name="rating_star_description">Rating Star</string>
-    <string name="tour_id_prefix">Tour #%d</string>
-    <!-- Tour Detail Screen Specific -->
-    <string name="tour_detail_preview_pager_image">Preview Pager Img %d</string>
-    <string name="tour_detail_image_description">Tour Image %d</string>
-    <string name="tour_detail_reviews_count">%d Reviews</string>
-    <string name="tour_detail_price_format">Price: %s/trip</string>
-    <string name="tour_detail_description_label">Description</string>
-    <string name="tour_detail_pick_days_button">Pick your days</string>
-
-    <!-- Pick Days Screen -->
-    <string name="pick_days_title">PICK YOUR DAYS</string>
-    <string name="purchase_success_dialog_title">Purchase successfully</string>
-    <string name="purchase_success_icon_description">Success</string>
-    <string name="days_of_week_mon">Mon</string>
-    <string name="days_of_week_tue">Tue</string>
-    <string name="days_of_week_wed">Wed</string>
-    <string name="days_of_week_thu">Thu</string>
-    <string name="days_of_week_fri">Fri</string>
-    <string name="days_of_week_sat">Sat</string>
-    <string name="days_of_week_sun">Sun</string>
-
-
-    <!-- Cart Screen -->
-    <string name="cart_title">YOUR CART</string>
-    <string name="cart_item_price_format">Price %s</string>
-    <string name="cart_decrement_quantity">Decrement</string>
-    <string name="cart_increment_quantity">Increment</string>
-    <string name="cart_item_image_preview_placeholder">Img</string>
-    <string name="cart_item_image_preview_placeholder_detail">Preview Img</string>
-
-    <!-- Community Screen -->
-    <string name="community_title">Community</string>
-    <string name="community_search_placeholder">Search community posts…</string>
-    <string name="community_user_avatar_description">User Avatar</string>
-    <string name="community_post_image_description">Post Image</string>
-    <string name="community_action_like">Like</string>
-    <string name="community_action_comment">Comment</string>
-    <string name="community_action_share">Share</string>
-
-
-    <!-- Map Screen -->
-    <string name="map_screen_title_birdlens">BIRDLENS</string>
-    <string name="map_error_loading">Could not load map. Ensure Google Play Services is updated and API key is valid.</string>
-    <string name="map_action_bird_locations">Bird Locations</string>
-    <string name="map_action_bookmarks">Bookmarks</string>
-    <string name="map_action_weather">Weather</string>
-    <string name="map_action_popular_hotspots">Popular Hotspots</string>
-    <string name="map_action_migration_routes">Migration Routes</string>
-    <string name="map_action_show_bird_locations_toast">Show Bird Locations</string>
-    <string name="map_action_show_bookmarks_toast">Show Bookmarks</string>
-    <string name="map_action_show_weather_toast">Show Weather</string>
-    <string name="map_action_show_hotspots_toast">Show Hotspots</string>
-    <string name="map_action_show_migration_toast">Show Migration (Not Implemented)</string>
-    <string name="map_action_home">Go to Home Location</string>
-    <string name="map_action_refresh_hotspots">Refresh Hotspots</string>
-    <string name="map_action_identify_bird">Identify Bird</string>
-    <string name="map_toast_refreshing_hotspots">Refreshing hotspots…</string>
-    <string name="map_toast_map_not_ready">Map not ready or SDK not initialized.</string>
-    <string name="map_toast_poi_clicked">POI Clicked: %1$s</string>
-    <string name="map_toast_play_services_unavailable">Google Play Services is not available or outdated. Map functionality may be limited.</string>
-    <string name="map_permission_required_message">Location permission is required to show your current location and relevant map features.</string>
-    <string name="map_grant_permissions_button">Grant Permissions</string>
-    <string name="map_permission_denied_rationale">If you permanently denied permission, you\'ll need to enable it in app settings.</string>
-    <string name="map_error_loading_detailed">Could not load map. Ensure Google Play Services is updated, API key is valid, and Maps SDK initialized correctly.</string>
-    <string name="map_marker_snippet_species">Species: %1$s</string>
-
-    <!-- Map Screen Search -->
-    <string name="map_search_placeholder">Search for a bird species…</string>
-    <string name="map_search_icon_description">Search Bird</string>
-    <string name="map_search_clear_description">Clear Search</string>
-    <string name="map_search_error_not_found">Could not find a bird named \'%1$s\'. Please check spelling.</string>
-    <string name="map_search_error_no_hotspots">No recent observations of \'%1$s\' found in Vietnam.</string>
-    <string name="map_search_ai_analyzing">Analyzing your search…</string>
-    <string name="map_search_ai_finding">Finding locations for %1$s…</string>
-    <string name="map_search_error_ai_failed">Could not understand your search for \'%1$s\'. Please try a different name.</string>
-    <string name="gemini_prompt_map_search">Your task is to extract the name of a bird from the user\'s text and respond with ONLY the bird\'s common **English** name.\n\n- If the text is "tell me about the american robin", respond with "American Robin".\n- If the text is in Vietnamese, like "chim sáo", respond with "Starling".\n- If you cannot identify a specific bird (e.g., the text is "blue car"), you MUST respond with the exact text: "Error: No bird name found".\n\nUser text: "%1$s"</string>
-
-
-    <!-- Marketplace Screen -->
-    <string name="marketplace_title_birdlens">BIRDLENS</string>
-    <string name="marketplace_subtitle">Marketplace</string>
-    <string name="marketplace_search_placeholder">Search something</string>
-    <string name="marketplace_section_bird_pictures">Bird pictures</string>
-    <string name="marketplace_section_categories">Categories</string>
-    <string name="marketplace_section_deals">Deals</string>
-    <string name="marketplace_section_rental_services">Rental Services</string>
-    <string name="marketplace_preview_image_title">Preview: %s</string>
-    <string name="marketplace_preview_image_placeholder">Img</string>
-    <string name="marketplace_preview_deal_placeholder">Preview Deal</string>
-
-    <!-- Common Icons Description -->
-    <string name="icon_cart_description">Cart</string>
-    <string name="icon_search_description">Search</string>
-
-    <!-- Bird Info Screen -->
-    <string name="bird_info_characteristics_title">Characteristics</string>
-    <string name="bird_info_common_name">Common Name</string>
-    <string name="bird_info_scientific_name">Scientific Name</string>
-    <string name="bird_info_species_code">Species Code</string>
-    <string name="bird_info_category">Category</string>
-    <string name="bird_info_order">Order</string>
-    <string name="bird_info_family_common">Family (Common)</string>
-    <string name="bird_info_family_scientific">Family (Scientific)</string>
-    <string name="bird_info_taxon_order">Taxon Order</string>
-    <string name="bookmark">Bookmark</string>
-    <string name="bird_image_description">Image of %1$s</string>
-    <string name="error_loading_bird_info">Error: %1$s</string>
-
-    <!-- Hotspot Bird List Screen -->
-    <string name="hotspot_birds_title">Birds at Hotspot</string>
-    <string name="error_hotspot_id_missing">Error: Hotspot ID is missing.</string>
-    <string name="error_species_code_unavailable">Species code not available for %1$s</string>
-    <string name="hotspot_no_birds_found">No bird observations found for hotspot \'%1$s\'.</string>
-    <string name="bird_status_recent">Recent</string>
-    <string name="bird_status_historical">Historical</string>
-    <string name="bird_seen_on">Seen: %1$s</string>
-    <string name="bird_count">Count: %1$d</string>
-
-    <!-- Bird Identifier Screen -->
-    <string name="bird_identifier_title">AI Bird Identifier</string>
-    <string name="bird_identifier_select_prompt">Tap to select a bird photo (optional)</string>
-    <string name="bird_identifier_permission_rationale">Permission to read images is needed to identify birds from your photos.</string>
-    <string name="bird_identifier_text_input_placeholder_no_image">Type a bird\'s name and a question...</string>
-    <string name="bird_identifier_text_input_placeholder_with_image">Ask about the bird in the image...</string>
-    <string name="bird_identifier_start_conversation">Start conversation</string>
-    <string name="bird_identifier_idle_prompt">Select an image or type a bird\'s name above to start.</string>
-    <string name="bird_identifier_try_again">Try Again</string>
-    <string name="bird_identifier_follow_up_placeholder">Ask a follow-up question...</string>
-    <string name="bird_identifier_send_question">Send question</string>
-    <string name="bird_identifier_error_no_identify">Could not identify the bird. Please try another image.</string>
-    <string name="bird_identifier_error_no_bird_found">No bird was found in the image.</string>
-    <string name="bird_identifier_error_no_name_from_question">Could not determine the bird from your question. Please be more specific, e.g., \'Tell me about the Blue Jay\'.</string>
-    <string name="bird_identifier_error_failed_details">Failed to get details for %1$s.</string>
-    <string name="bird_identifier_error_generic">An error occurred: %1$s</string>
-    <string name="bird_identifier_error_ask_first">Please identify a bird first before asking questions.</string>
-    <string name="bird_identifier_error_no_response">I\'m sorry, I couldn\'t generate a response.</string>
-    <string name="bird_identifier_loading_analyzing">Analyzing image...</string>
-    <string name="bird_identifier_loading_fetching_details">Fetching details for %1$s...</string>
-    <string name="bird_identifier_loading_thinking">Thinking...</string>
-    <string name="bird_identifier_loading_extracting_name">Figuring out which bird you mean...</string>
-    <string name="gemini_prompt_identify_from_image">Identify the bird in this image. Respond with ONLY the bird\'s most common English name. Your entire response must be just the name, for example: \'House Sparrow\'. If there is no bird, respond with \'no bird\'.</string>
-    <string name="gemini_prompt_extract_name_from_text">You are an expert ornithologist and polyglot. Your task is to extract the name of a bird from the user\'s text and respond with ONLY the bird\'s common **English** name.\n\n- If the text is in English, like "tell me about the american robin", respond with "American Robin".\n- If the text is in Vietnamese, like "con chim hoạ mi", respond with "Chinese Hwamei".\n- If the text is just a name, like "Sáo", respond with the most likely English name, like "Starling".\n- If you cannot identify a specific bird (e.g., the text is "con mèo" or "what is the weather?"), you MUST respond with the exact text: "Error: No bird name found".\n\nUser text: "%1$s"</string>
-    <string name="gemini_prompt_initial_question_no_image">Tell me about this bird.</string>
-    <string name="gemini_language_suffix"> Please answer in English.</string>
-
-
-    <!-- admin management-->
-    <string name="admin_manage_subscriptions">Manage Subscriptions</string>
-    <!-- subscriptions -->
-    <string name="subscription_tier_label">Current Plan</string>
-    <string name="subscription_tier_standard">Standard User</string>
-    <string name="subscription_tier_unknown">Unknown</string>
-    <string name="loading_ellipsis">Loading…</string>
-    <string name="settings_my_subscription">My Subscription</string>
+<!-- // app/src/main/res/values/strings.xml -->
+<resources>
+    <string name="app_name">Birdlens</string>
+
+    <!-- General -->
+    <string name="retry">Retry</string>
+    <string name="loading">Loading…</string>
+    <string name="error_network">Network error. Please try again.</string>
+    <string name="error_unknown">An unknown error occurred.</string>
+    <string name="back">Back</string>
+    <string name="continue_button">Continue</string>
+    <string name="search_something">Search something…</string>
+    <string name="see_all">See all -</string>
+    <string name="confirm">CONFIRM</string>
+    <string name="buy_now">BUY NOW</string>
+    <string name="all_selected_count">ALL (%d)</string> <!-- %d for count -->
+    <string name="initializing">Initializing…</string>
+    <string name="error_title">Error</string>
+
+
+    <!-- Welcome Screen -->
+    <string name="welcome_title">Welcome</string>
+    <string name="login">Login</string>
+    <string name="i_am_new_user">I am a new user</string>
+
+    <!-- Login Screen -->
+    <string name="log_in_title">LOG IN</string>
+    <string name="email_placeholder">Email</string>
+    <string name="password_placeholder">Password</string>
+    <string name="forgot_password_prompt">Forget your password?</string>
+    <string name="click_here">Click here</string>
+    <string name="login_error_credentials">Please enter email and password</string>
+
+    <!-- Register Screen -->
+    <string name="create_account_title">CREATE YOUR ACCOUNT</string>
+    <string name="first_name_placeholder">First Name</string>
+    <string name="last_name_placeholder">Last Name</string>
+    <string name="age_placeholder">Age</string>
+    <string name="username_placeholder">Username</string>
+    <string name="retype_password_placeholder">Retype password</string>
+    <string name="register_error_all_fields">All fields are required.</string>
+    <string name="register_error_valid_age">Please enter a valid age.</string>
+    <string name="register_error_password_min_length">Password must be at least %d characters.</string> <!-- %d for length -->
+    <string name="register_error_passwords_mismatch">Passwords do not match.</string>
+    <string name="register_error_username_length">Username must be between 3 and 20 characters.</string>
+    <string name="register_error_invalid_email">Please enter a valid email address.</string>
+    <string name="register_error_firstname_length">First name must be between 3 and 20 characters.</string>
+    <string name="register_error_lastname_length">Last name must be between 3 and 20 characters.</string>
+    <string name="register_error_age_range">Age must be between 1 and 120.</string>
+
+
+    <!-- Login Success Screen -->
+    <string name="login_successful_title">Login Successful</string>
+    <string name="welcome_to_app">Welcome to BirdLens</string>
+
+    <!-- Bottom Navigation -->
+    <string name="bottom_nav_settings">Settings</string>
+    <string name="bottom_nav_community">Community</string>
+    <string name="bottom_nav_map">Map</string>
+    <string name="bottom_nav_marketplace">Marketplace</string>
+    <string name="bottom_nav_tours">Tours</string>
+
+    <!-- Settings Screen -->
+    <string name="settings_title">Settings</string>
+    <string name="settings_account">Account</string>
+    <string name="settings_notifications">Notifications</string>
+    <string name="settings_privacy_security">Privacy &amp; Security</string>
+    <string name="settings_help_support">Help &amp; Support</string>
+    <string name="settings_about">About</string>
+    <string name="settings_saved">Saved</string>
+    <string name="settings_liked">Liked</string>
+    <string name="settings_logout">LOG OUT</string>
+    <string name="settings_language">Language</string>
+    <string name="settings_select_language">Select Language</string>
+    <string name="language_english">English</string>
+    <string name="language_vietnamese">Vietnamese</string>
+
+    <!-- Account Info Screen -->
+    <string name="account_info_title">Account Information</string>
+    <string name="account_info_username">Username</string>
+    <string name="account_info_email">Email</string>
+    <string name="account_info_first_name">First Name</string>
+    <string name="account_info_last_name">Last Name</string>
+    <string name="account_info_age">Age</string>
+    <string name="account_info_error_loading">Error: %s</string> <!-- %s for error message -->
+    <string name="user_avatar_description">User Avatar</string>
+
+    <!-- Tour Screen -->
+    <string name="tour_screen_title_birdlens">BIRDLENS</string>
+    <string name="tour_screen_subtitle_tours">Tours</string>
+    <string name="tour_screen_events_of_year">Events of the year</string>
+    <string name="tour_screen_popular_tour">Popular Tour</string>
+    <string name="tour_screen_all_tours">All Tours</string>
+    <string name="tour_image_description">Tour image</string>
+    <string name="popular_tour_image_description">Popular tour image</string>
+
+    <string name="tour_screen_preview_image_small">Preview Img</string>
+    <string name="tour_screen_preview_image_popular">Preview Popular Img</string>
+
+    <!-- All Events/Tours List Screens -->
+    <string name="all_events_title">All Events</string>
+    <string name="all_tours_title">All Tours</string>
+    <string name="results_found_count">Result found (%d)</string> <!-- %d for count -->
+    <string name="sort_by">Sort By</string>
+    <string name="sort_icon_description">Sort</string>
+    <string name="preview_image_placeholder">Preview Image</string>
+    <string name="tour_type_icon_description">Tour Type</string>
+    <string name="free_rental_badge">FREE RENTAL</string>
+    <string name="rating_star_description">Rating Star</string>
+    <string name="tour_id_prefix">Tour #%d</string>
+    <!-- Tour Detail Screen Specific -->
+    <string name="tour_detail_preview_pager_image">Preview Pager Img %d</string>
+    <string name="tour_detail_image_description">Tour Image %d</string>
+    <string name="tour_detail_reviews_count">%d Reviews</string>
+    <string name="tour_detail_price_format">Price: %s/trip</string>
+    <string name="tour_detail_description_label">Description</string>
+    <string name="tour_detail_pick_days_button">Pick your days</string>
+
+    <!-- Pick Days Screen -->
+    <string name="pick_days_title">PICK YOUR DAYS</string>
+    <string name="purchase_success_dialog_title">Purchase successfully</string>
+    <string name="purchase_success_icon_description">Success</string>
+    <string name="days_of_week_mon">Mon</string>
+    <string name="days_of_week_tue">Tue</string>
+    <string name="days_of_week_wed">Wed</string>
+    <string name="days_of_week_thu">Thu</string>
+    <string name="days_of_week_fri">Fri</string>
+    <string name="days_of_week_sat">Sat</string>
+    <string name="days_of_week_sun">Sun</string>
+
+
+    <!-- Cart Screen -->
+    <string name="cart_title">YOUR CART</string>
+    <string name="cart_item_price_format">Price %s</string>
+    <string name="cart_decrement_quantity">Decrement</string>
+    <string name="cart_increment_quantity">Increment</string>
+    <string name="cart_item_image_preview_placeholder">Img</string>
+    <string name="cart_item_image_preview_placeholder_detail">Preview Img</string>
+
+    <!-- Community Screen -->
+    <string name="community_title">Community</string>
+    <string name="community_search_placeholder">Search community posts…</string>
+    <string name="community_user_avatar_description">User Avatar</string>
+    <string name="community_post_image_description">Post Image</string>
+    <string name="community_action_like">Like</string>
+    <string name="community_action_comment">Comment</string>
+    <string name="community_action_share">Share</string>
+
+
+    <!-- Map Screen -->
+    <string name="map_screen_title_birdlens">BIRDLENS</string>
+    <string name="map_error_loading">Could not load map. Ensure Google Play Services is updated and API key is valid.</string>
+    <string name="map_action_bird_locations">Bird Locations</string>
+    <string name="map_action_bookmarks">Bookmarks</string>
+    <string name="map_action_weather">Weather</string>
+    <string name="map_action_popular_hotspots">Popular Hotspots</string>
+    <string name="map_action_migration_routes">Migration Routes</string>
+    <string name="map_action_show_bird_locations_toast">Show Bird Locations</string>
+    <string name="map_action_show_bookmarks_toast">Show Bookmarks</string>
+    <string name="map_action_show_weather_toast">Show Weather</string>
+    <string name="map_action_show_hotspots_toast">Show Hotspots</string>
+    <string name="map_action_show_migration_toast">Show Migration (Not Implemented)</string>
+    <string name="map_action_home">Go to Home Location</string>
+    <string name="map_action_refresh_hotspots">Refresh Hotspots</string>
+    <string name="map_action_identify_bird">Identify Bird</string>
+    <string name="map_toast_refreshing_hotspots">Refreshing hotspots…</string>
+    <string name="map_toast_map_not_ready">Map not ready or SDK not initialized.</string>
+    <string name="map_toast_poi_clicked">POI Clicked: %1$s</string>
+    <string name="map_toast_play_services_unavailable">Google Play Services is not available or outdated. Map functionality may be limited.</string>
+    <string name="map_permission_required_message">Location permission is required to show your current location and relevant map features.</string>
+    <string name="map_grant_permissions_button">Grant Permissions</string>
+    <string name="map_permission_denied_rationale">If you permanently denied permission, you\'ll need to enable it in app settings.</string>
+    <string name="map_error_loading_detailed">Could not load map. Ensure Google Play Services is updated, API key is valid, and Maps SDK initialized correctly.</string>
+    <string name="map_marker_snippet_species">Species: %1$s</string>
+
+    <!-- Map Screen Search -->
+    <string name="map_search_placeholder">Search for a bird species…</string>
+    <string name="map_search_icon_description">Search Bird</string>
+    <string name="map_search_clear_description">Clear Search</string>
+    <string name="map_search_error_not_found">Could not find a bird named \'%1$s\'. Please check spelling.</string>
+    <string name="map_search_error_no_hotspots">No recent observations of \'%1$s\' found in Vietnam.</string>
+    <string name="map_search_ai_analyzing">Analyzing your search…</string>
+    <string name="map_search_ai_finding">Finding locations for %1$s…</string>
+    <string name="map_search_error_ai_failed">Could not understand your search for \'%1$s\'. Please try a different name.</string>
+    <string name="gemini_prompt_map_search">Your task is to extract the name of a bird from the user\'s text and respond with ONLY the bird\'s common **English** name.\n\n- If the text is "tell me about the american robin", respond with "American Robin".\n- If the text is in Vietnamese, like "chim sáo", respond with "Starling".\n- If you cannot identify a specific bird (e.g., the text is "blue car"), you MUST respond with the exact text: "Error: No bird name found".\n\nUser text: "%1$s"</string>
+
+
+    <!-- Marketplace Screen -->
+    <string name="marketplace_title_birdlens">BIRDLENS</string>
+    <string name="marketplace_subtitle">Marketplace</string>
+    <string name="marketplace_search_placeholder">Search something</string>
+    <string name="marketplace_section_bird_pictures">Bird pictures</string>
+    <string name="marketplace_section_categories">Categories</string>
+    <string name="marketplace_section_deals">Deals</string>
+    <string name="marketplace_section_rental_services">Rental Services</string>
+    <string name="marketplace_preview_image_title">Preview: %s</string>
+    <string name="marketplace_preview_image_placeholder">Img</string>
+    <string name="marketplace_preview_deal_placeholder">Preview Deal</string>
+
+    <!-- Common Icons Description -->
+    <string name="icon_cart_description">Cart</string>
+    <string name="icon_search_description">Search</string>
+
+    <!-- Bird Info Screen -->
+    <string name="bird_info_characteristics_title">Characteristics</string>
+    <string name="bird_info_common_name">Common Name</string>
+    <string name="bird_info_scientific_name">Scientific Name</string>
+    <string name="bird_info_species_code">Species Code</string>
+    <string name="bird_info_category">Category</string>
+    <string name="bird_info_order">Order</string>
+    <string name="bird_info_family_common">Family (Common)</string>
+    <string name="bird_info_family_scientific">Family (Scientific)</string>
+    <string name="bird_info_taxon_order">Taxon Order</string>
+    <string name="bookmark">Bookmark</string>
+    <string name="bird_image_description">Image of %1$s</string>
+    <string name="error_loading_bird_info">Error: %1$s</string>
+
+    <!-- Hotspot Bird List Screen -->
+    <string name="hotspot_birds_title">Birds at Hotspot</string>
+    <string name="error_hotspot_id_missing">Error: Hotspot ID is missing.</string>
+    <string name="error_species_code_unavailable">Species code not available for %1$s</string>
+    <string name="hotspot_no_birds_found">No bird observations found for hotspot \'%1$s\'.</string>
+    <string name="bird_status_recent">Recent</string>
+    <string name="bird_status_historical">Historical</string>
+    <string name="bird_seen_on">Seen: %1$s</string>
+    <string name="bird_count">Count: %1$d</string>
+
+    <!-- Bird Identifier Screen -->
+    <string name="bird_identifier_title">AI Bird Identifier</string>
+    <string name="bird_identifier_select_prompt">Tap to select a bird photo (optional)</string>
+    <string name="bird_identifier_permission_rationale">Permission to read images is needed to identify birds from your photos.</string>
+    <string name="bird_identifier_text_input_placeholder_no_image">Type a bird\'s name and a question...</string>
+    <string name="bird_identifier_text_input_placeholder_with_image">Ask about the bird in the image...</string>
+    <string name="bird_identifier_start_conversation">Start conversation</string>
+    <string name="bird_identifier_idle_prompt">Select an image or type a bird\'s name above to start.</string>
+    <string name="bird_identifier_try_again">Try Again</string>
+    <string name="bird_identifier_follow_up_placeholder">Ask a follow-up question...</string>
+    <string name="bird_identifier_send_question">Send question</string>
+    <string name="bird_identifier_error_no_identify">Could not identify the bird. Please try another image.</string>
+    <string name="bird_identifier_error_no_bird_found">No bird was found in the image.</string>
+    <string name="bird_identifier_error_no_name_from_question">Could not determine the bird from your question. Please be more specific, e.g., \'Tell me about the Blue Jay\'.</string>
+    <string name="bird_identifier_error_failed_details">Failed to get details for %1$s.</string>
+    <string name="bird_identifier_error_generic">An error occurred: %1$s</string>
+    <string name="bird_identifier_error_ask_first">Please identify a bird first before asking questions.</string>
+    <string name="bird_identifier_error_no_response">I\'m sorry, I couldn\'t generate a response.</string>
+    <string name="bird_identifier_loading_analyzing">Analyzing image...</string>
+    <string name="bird_identifier_loading_fetching_details">Fetching details for %1$s...</string>
+    <string name="bird_identifier_loading_thinking">Thinking...</string>
+    <string name="bird_identifier_loading_extracting_name">Figuring out which bird you mean...</string>
+    <string name="gemini_prompt_identify_from_image">Identify the bird in this image. Respond with ONLY the bird\'s most common English name. Your entire response must be just the name, for example: \'House Sparrow\'. If there is no bird, respond with \'no bird\'.</string>
+    <string name="gemini_prompt_extract_name_from_text">You are an expert ornithologist and polyglot. Your task is to extract the name of a bird from the user\'s text and respond with ONLY the bird\'s common **English** name.\n\n- If the text is in English, like "tell me about the american robin", respond with "American Robin".\n- If the text is in Vietnamese, like "con chim hoạ mi", respond with "Chinese Hwamei".\n- If the text is just a name, like "Sáo", respond with the most likely English name, like "Starling".\n- If you cannot identify a specific bird (e.g., the text is "con mèo" or "what is the weather?"), you MUST respond with the exact text: "Error: No bird name found".\n\nUser text: "%1$s"</string>
+    <string name="gemini_prompt_initial_question_no_image">Tell me about this bird.</string>
+    <string name="gemini_language_suffix"> Please answer in English.</string>
+
+
+    <!-- admin management-->
+    <string name="admin_manage_subscriptions">Manage Subscriptions</string>
+    <!-- subscriptions -->
+    <string name="subscription_tier_label">Current Plan</string>
+    <string name="subscription_tier_standard">Standard User</string>
+    <string name="subscription_tier_unknown">Unknown</string>
+    <string name="loading_ellipsis">Loading…</string>
+    <string name="settings_my_subscription">My Subscription</string>
 </resources>