--- conflicted
+++ resolved
@@ -75,16 +75,13 @@
 
         testInstrumentationRunner = "androidx.test.runner.AndroidJUnitRunner"
         manifestPlaceholders["GOOGLE_MAPS_API_KEY"] = googleMapsApiKey
-<<<<<<< HEAD
         resourceConfigurations.addAll(listOf("en", "vi"))
-=======
         buildConfigField("String", "EBIRD_API_KEY", "\"$ebirdApiKey\"")
     }
 
     buildFeatures {
         compose = true
         buildConfig = true // This line enables the BuildConfig class generation
->>>>>>> 6944dedb
     }
 
     buildTypes {
